# react-server-cli

A simple command line app that will compile a routes file for the client and
start up express. To use:

1. `npm install --save react-server-cli react-server`
2. Add `./node_modules/react-server-cli/bin/react-server-cli` as the value for
 `scripts.start` in package.json.
3. `npm start` from the directory that has your routes.js file.


## What It Does

The CLI builds and runs a `react-server` project, using Express. It compiles
JS(X) and CSS into efficiently loadable bundles with code splitting using
webpack, and it supports hot reloading of React components on the client-side
during development.

## Find out more

<<<<<<< HEAD
##What It Does

The CLI builds and runs a `react-server` project, using Express. It compiles JS(X) and CSS into efficiently loadable bundles with code splitting using webpack, and it supports hot reloading of React components on the client-side during development.

##Built-in Features

###Babel Compilation
It's rare to see a project these days in the JavaScript world that isn't at least experimenting with ES2015 and ES7. To make this easier, all code in your project will be run through Babel, and source maps will be generated back to the original file.

To take advantage of the Babel compilation, you need to install the Babel plugins and presets you want and reference them in a `.babelrc` file in your code directory. For more on the `.babelrc` format, see [its documentation here](https://babeljs.io/docs/usage/babelrc/).

##Options
Smart defaults are the goal, and `react-server-cli` has two base modes: **development** and **production**. `react-server-cli` will determine which base mode it's in by looking at the NODE_ENV environment variable. If it's not "production", then `react-server-cli` will assume we are in development mode.

###Ways to add options

There are three ways to pass options to the CLI, through the command line, `.reactserverrc` JSON files, or as a `reactServer` entry in `package.json` files. It searches for options this way:

1. If there are any options arguments on the command line, they are used. For the options which aren't specified:
1. `react-server-cli` looks at the current directory.
 1. If there is a JSON file named `.reactserverrc` in the directory, its settings are used and we skip to step #4. Otherwise:
 1. If there is a `package.json` file in the current directory with an entry named `reactServer`, its settings are used and we skip to step #4. Otherwise:
1. Go back to step 2 in the parent of the current directory. Repeat until you either find a config or hit the root directory.
1. If there are any options that still aren't specified, the defaults are used.

Note that the programmatic API also searches for config files, although options sent in explicitly to the API function override the config file.

###JSON options can be set per environment

If you are using either `.reactserverrc` or `package.json` to set your react-server options, you can provide environment-specific values in a sub-object at the key `env`. It looks like this:

```json
{
	"port": "5000",
	"env": {
		"staging": {
			"port": "4000"
		},
		"production": {
			"port": "80"
		}
	}
}
```

The values in a particular environment override the main settings. In this example configuration `port` will be set to 80 if `process.env.NODE_ENV` is `production`, 4000 if `process.env.NODE_ENV` is `staging`, and 5000 for any other situation.

###Development mode: making a great DX

Development mode is the default, and its goals are rapid startup and code-test loops. Hot mode is enabled for all code, although at this time, editing the routes file or modules that export a Page class still requires a browser reload to see changes. Modules that export a React component should reload without a browser refresh.

In development mode, code is not minified in order to speed up startup time, so please do not think that the sizes of bundles in development mode is indicative of how big they will be in production. In fact, it's really best not to do any kind of perf testing in development mode; it will just lead you astray.

We are also considering completely getting rid of server-side rendering in development mode by default to speed startup.

###Production mode: optimizing delivery

Production mode's priority is optimization at the expense of startup time. A separate code bundle is generated for every entry point into your app so that there is at most just one JS and one CSS file loaded by the framework. All code is minified, and hot reloading is turned off.

####Building static files for production use

In many production configurations, you may not want `react-server-cli` to serve up your static JavaScript and CSS files. Typically, this is because you have a more performant static file server already set up or because you upload all your static files to a CDN server.

To use `react-server-cli` in this sort of production setup, follow these steps:

1. `react-server-cli --production --compile-only` compiles the JavaScript and CSS files into the directory `__clientTemp/build`.
1. Upload the contents of `__clientTemp/build` to your static file server.
1. `react-server-cli --production --js-url="http://mystaticfileserver.com/somedirectory/"` to start your HTML server depending on JavaScript and CSS files from your static file server.

###Setting Options Manually

While development and production mode are good starting points, you can of course choose to override any of the setup by setting the following options:

#### --routes
The routes file to load.

Defaults to **"./routes.js"**.

#### --host
The hostname to use when starting up the server. If `jsUrl` is set, then this argument is ignored, and any host name can be used.

Defaults to **localhost**.

#### --port, -p
The port to start up the main server, which will serve the pre-rendered HTML files.

Defaults to **3000**.

#### --js-port
The port to use when `react-server-cli` is serving up the client JavaScript.

Defaults to **3001**.

#### --hot, -h
Use hot reloading of client JavaScript. Modules that export React components will reload without refreshing the browser. This option is incompatible with --long-term-caching.

Defaults to **true** in development mode and **false** in production mode.

#### --minify, -m
Minify client JavaScript and CSS.

Defaults to **false** in development mode and **true** in production.

#### --long-term-caching
Adds hashes to all JavaScript and CSS file names output by the build, allowing for the static files to be served with far-future expires headers. This option is incompatible with --hot.

Defaults to **false** in development mode and **true** in production.

#### --compile-only
Compile the client JavaScript only, and don't start any servers. This is what you want to do if you are building the client JavaScript to be hosted on a CDN or separate server. Unless you have a very specific reason, it's almost always a good idea to only do this in production mode.

Defaults to **false**.

#### --js-url
A URL base for the pre-compiled client JavaScript; usually this is a base URL on a CDN or separate server. Setting a value for js-url means that react-server-cli will not compile the client JavaScript at all, and it will not serve up any of the client JavaScript. Obviously, this means that --js-url overrides and ignores all of the options related to JavaScript compilation and serving: --hot, --js-port, and --minify.

Defaults to **null**.

#### --https

If true, the server will start up using https with a self-signed certificate. Note that browsers do not trust self-signed certificates by default, so you will have to click through some warning screens. This is a quick and dirty way to test HTTPS, but it has some limitations and should never be used in production. Requires OpenSSL to be installed.

Defaults to **false**.

#### --https-key

Start the server using HTTPS with this private key file in PEM format. Requires `https-cert` to be set as well.

 Default is **none**.

#### --https-cert

Start the server using HTTPS with this cert file in PEM format. Requires `https-key` to be set as well.

Default is **none**.

#### --https-ca

Start the server using HTTPS with this certificate authority file in PEM format. Also requires `https-key` and `https-cert` to start the server.

Default is **none**.

#### --https-pfx

Start the server using HTTPS with this file containing the private key, certificate and CA certs of the server in PFX or PKCS12 format. Mutually exclusive with `https-key`, `https-cert`, and `https-ca`.

Default is **none**.

#### --https-passphrase

A passphrase for the private key or pfx file. Requires `https-key` or `https-pfx` to be set.

Default is **none**.

#### --log-level
Sets the severity level for the logs being reported. Values are, in ascending order of severity: 'debug', 'info', 'notice', 'warning', 'error', 'critical', 'alert', 'emergency'.

Default is **'debug'** in development mode and **'notice'** in production.

#### --stats

Outputs webpack stats to `__clientTemp/build/stats.json`.  Recommended for use with `webpack-bundle-size-analyzer`

```
» cat __clientTemp/build/stats.json | webpack-bundle-size-analyzer
react: 577.1 KB (24.4%)
react-server: 423.35 KB (17.9%)
```

#### --help, -?
Shows command line options.

## API

You can also call `react-server-cli` programmatically. The module has a single named export, `start`, which takes has the following signature:

```javascript
import {start} from `react-server-cli`

start(routesRelativePath, {
		port: 3000,
		jsPort: 3001,
		hot: true,
		minify: false,
		compileOnly: false,
		jsUrl: null,
		longTermCaching: true,
})
```

All of the values in the second argument are optional, and they have the same defaults as the corresponding CLI arguments explained above. (Also note that if an option isn't present, the programmatic API will search for a config file in the same way as the CLI.)

##Future Directions

Here are a few of the things on the unordered wishlist to add to `react-server-cli`:

* Default to https, with http as a special case. If no cert & key specified, make a self-signed cert/key combo.
* Ability to output a completely static site, if the user wants to forgo server-side rendering.
* Ability to forgo server rendering in development mode.
* A programmatic API.
* Automatic compilation of SASS and LESS.
* Ability to opt out of Babel compilation.
* Inclusion of CSS Modules
* Help with proxying API endpoints.
=======
See the
[React Server CLI guide](http://react-server.io/docs/guides/react-server-cli)
>>>>>>> d021b546
<|MERGE_RESOLUTION|>--- conflicted
+++ resolved
@@ -18,212 +18,5 @@
 
 ## Find out more
 
-<<<<<<< HEAD
-##What It Does
-
-The CLI builds and runs a `react-server` project, using Express. It compiles JS(X) and CSS into efficiently loadable bundles with code splitting using webpack, and it supports hot reloading of React components on the client-side during development.
-
-##Built-in Features
-
-###Babel Compilation
-It's rare to see a project these days in the JavaScript world that isn't at least experimenting with ES2015 and ES7. To make this easier, all code in your project will be run through Babel, and source maps will be generated back to the original file.
-
-To take advantage of the Babel compilation, you need to install the Babel plugins and presets you want and reference them in a `.babelrc` file in your code directory. For more on the `.babelrc` format, see [its documentation here](https://babeljs.io/docs/usage/babelrc/).
-
-##Options
-Smart defaults are the goal, and `react-server-cli` has two base modes: **development** and **production**. `react-server-cli` will determine which base mode it's in by looking at the NODE_ENV environment variable. If it's not "production", then `react-server-cli` will assume we are in development mode.
-
-###Ways to add options
-
-There are three ways to pass options to the CLI, through the command line, `.reactserverrc` JSON files, or as a `reactServer` entry in `package.json` files. It searches for options this way:
-
-1. If there are any options arguments on the command line, they are used. For the options which aren't specified:
-1. `react-server-cli` looks at the current directory.
- 1. If there is a JSON file named `.reactserverrc` in the directory, its settings are used and we skip to step #4. Otherwise:
- 1. If there is a `package.json` file in the current directory with an entry named `reactServer`, its settings are used and we skip to step #4. Otherwise:
-1. Go back to step 2 in the parent of the current directory. Repeat until you either find a config or hit the root directory.
-1. If there are any options that still aren't specified, the defaults are used.
-
-Note that the programmatic API also searches for config files, although options sent in explicitly to the API function override the config file.
-
-###JSON options can be set per environment
-
-If you are using either `.reactserverrc` or `package.json` to set your react-server options, you can provide environment-specific values in a sub-object at the key `env`. It looks like this:
-
-```json
-{
-	"port": "5000",
-	"env": {
-		"staging": {
-			"port": "4000"
-		},
-		"production": {
-			"port": "80"
-		}
-	}
-}
-```
-
-The values in a particular environment override the main settings. In this example configuration `port` will be set to 80 if `process.env.NODE_ENV` is `production`, 4000 if `process.env.NODE_ENV` is `staging`, and 5000 for any other situation.
-
-###Development mode: making a great DX
-
-Development mode is the default, and its goals are rapid startup and code-test loops. Hot mode is enabled for all code, although at this time, editing the routes file or modules that export a Page class still requires a browser reload to see changes. Modules that export a React component should reload without a browser refresh.
-
-In development mode, code is not minified in order to speed up startup time, so please do not think that the sizes of bundles in development mode is indicative of how big they will be in production. In fact, it's really best not to do any kind of perf testing in development mode; it will just lead you astray.
-
-We are also considering completely getting rid of server-side rendering in development mode by default to speed startup.
-
-###Production mode: optimizing delivery
-
-Production mode's priority is optimization at the expense of startup time. A separate code bundle is generated for every entry point into your app so that there is at most just one JS and one CSS file loaded by the framework. All code is minified, and hot reloading is turned off.
-
-####Building static files for production use
-
-In many production configurations, you may not want `react-server-cli` to serve up your static JavaScript and CSS files. Typically, this is because you have a more performant static file server already set up or because you upload all your static files to a CDN server.
-
-To use `react-server-cli` in this sort of production setup, follow these steps:
-
-1. `react-server-cli --production --compile-only` compiles the JavaScript and CSS files into the directory `__clientTemp/build`.
-1. Upload the contents of `__clientTemp/build` to your static file server.
-1. `react-server-cli --production --js-url="http://mystaticfileserver.com/somedirectory/"` to start your HTML server depending on JavaScript and CSS files from your static file server.
-
-###Setting Options Manually
-
-While development and production mode are good starting points, you can of course choose to override any of the setup by setting the following options:
-
-#### --routes
-The routes file to load.
-
-Defaults to **"./routes.js"**.
-
-#### --host
-The hostname to use when starting up the server. If `jsUrl` is set, then this argument is ignored, and any host name can be used.
-
-Defaults to **localhost**.
-
-#### --port, -p
-The port to start up the main server, which will serve the pre-rendered HTML files.
-
-Defaults to **3000**.
-
-#### --js-port
-The port to use when `react-server-cli` is serving up the client JavaScript.
-
-Defaults to **3001**.
-
-#### --hot, -h
-Use hot reloading of client JavaScript. Modules that export React components will reload without refreshing the browser. This option is incompatible with --long-term-caching.
-
-Defaults to **true** in development mode and **false** in production mode.
-
-#### --minify, -m
-Minify client JavaScript and CSS.
-
-Defaults to **false** in development mode and **true** in production.
-
-#### --long-term-caching
-Adds hashes to all JavaScript and CSS file names output by the build, allowing for the static files to be served with far-future expires headers. This option is incompatible with --hot.
-
-Defaults to **false** in development mode and **true** in production.
-
-#### --compile-only
-Compile the client JavaScript only, and don't start any servers. This is what you want to do if you are building the client JavaScript to be hosted on a CDN or separate server. Unless you have a very specific reason, it's almost always a good idea to only do this in production mode.
-
-Defaults to **false**.
-
-#### --js-url
-A URL base for the pre-compiled client JavaScript; usually this is a base URL on a CDN or separate server. Setting a value for js-url means that react-server-cli will not compile the client JavaScript at all, and it will not serve up any of the client JavaScript. Obviously, this means that --js-url overrides and ignores all of the options related to JavaScript compilation and serving: --hot, --js-port, and --minify.
-
-Defaults to **null**.
-
-#### --https
-
-If true, the server will start up using https with a self-signed certificate. Note that browsers do not trust self-signed certificates by default, so you will have to click through some warning screens. This is a quick and dirty way to test HTTPS, but it has some limitations and should never be used in production. Requires OpenSSL to be installed.
-
-Defaults to **false**.
-
-#### --https-key
-
-Start the server using HTTPS with this private key file in PEM format. Requires `https-cert` to be set as well.
-
- Default is **none**.
-
-#### --https-cert
-
-Start the server using HTTPS with this cert file in PEM format. Requires `https-key` to be set as well.
-
-Default is **none**.
-
-#### --https-ca
-
-Start the server using HTTPS with this certificate authority file in PEM format. Also requires `https-key` and `https-cert` to start the server.
-
-Default is **none**.
-
-#### --https-pfx
-
-Start the server using HTTPS with this file containing the private key, certificate and CA certs of the server in PFX or PKCS12 format. Mutually exclusive with `https-key`, `https-cert`, and `https-ca`.
-
-Default is **none**.
-
-#### --https-passphrase
-
-A passphrase for the private key or pfx file. Requires `https-key` or `https-pfx` to be set.
-
-Default is **none**.
-
-#### --log-level
-Sets the severity level for the logs being reported. Values are, in ascending order of severity: 'debug', 'info', 'notice', 'warning', 'error', 'critical', 'alert', 'emergency'.
-
-Default is **'debug'** in development mode and **'notice'** in production.
-
-#### --stats
-
-Outputs webpack stats to `__clientTemp/build/stats.json`.  Recommended for use with `webpack-bundle-size-analyzer`
-
-```
-» cat __clientTemp/build/stats.json | webpack-bundle-size-analyzer
-react: 577.1 KB (24.4%)
-react-server: 423.35 KB (17.9%)
-```
-
-#### --help, -?
-Shows command line options.
-
-## API
-
-You can also call `react-server-cli` programmatically. The module has a single named export, `start`, which takes has the following signature:
-
-```javascript
-import {start} from `react-server-cli`
-
-start(routesRelativePath, {
-		port: 3000,
-		jsPort: 3001,
-		hot: true,
-		minify: false,
-		compileOnly: false,
-		jsUrl: null,
-		longTermCaching: true,
-})
-```
-
-All of the values in the second argument are optional, and they have the same defaults as the corresponding CLI arguments explained above. (Also note that if an option isn't present, the programmatic API will search for a config file in the same way as the CLI.)
-
-##Future Directions
-
-Here are a few of the things on the unordered wishlist to add to `react-server-cli`:
-
-* Default to https, with http as a special case. If no cert & key specified, make a self-signed cert/key combo.
-* Ability to output a completely static site, if the user wants to forgo server-side rendering.
-* Ability to forgo server rendering in development mode.
-* A programmatic API.
-* Automatic compilation of SASS and LESS.
-* Ability to opt out of Babel compilation.
-* Inclusion of CSS Modules
-* Help with proxying API endpoints.
-=======
 See the
-[React Server CLI guide](http://react-server.io/docs/guides/react-server-cli)
->>>>>>> d021b546
+[React Server CLI guide](http://react-server.io/docs/guides/react-server-cli)