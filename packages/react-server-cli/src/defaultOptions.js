--- conflicted
+++ resolved
@@ -28,12 +28,9 @@
 			hot: false,
 			minify: true,
 			logLevel: "notice",
-<<<<<<< HEAD
 			longTermCaching: true,
-=======
 			timingLogLevel: "none",
 			gaugeLogLevel: "no",
->>>>>>> d6f703a2
 		},
 	},
 }