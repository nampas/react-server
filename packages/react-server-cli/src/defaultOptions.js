--- conflicted
+++ resolved
@@ -19,12 +19,9 @@
 	minify: false,
 	compileOnly: false,
 	logLevel: "debug",
-<<<<<<< HEAD
 	timingLogLevel: "fast",
 	gaugeLogLevel: "ok",
-=======
 	https: false,
->>>>>>> 3f0bc53b
 	env: {
 		production: {
 			hot: false,
