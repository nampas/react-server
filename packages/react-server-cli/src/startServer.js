import reactServer, { logging } from "react-server"
import http from "http"
import express from "express"
import path from "path"
import compression from "compression"
import defaultOptions from "./defaultOptions"
import WebpackDevServer from "webpack-dev-server"
import compileClient from "./compileClient"
import mergeOptions from "./mergeOptions"
import findOptionsInFiles from "./findOptionsInFiles"

const logger = logging.getLogger(__LOGGER__);

<<<<<<< HEAD
// if used to start a server, returns an object with two properties, started and
// stop. started is a promise that resolves when all necessary servers have been
// started. stop is a method to stop all servers. It takes no arguments and
// returns a promise that resolves when the server has stopped.
export default (routesRelativePath, {
		port = 3000,
		jsPort = 3001,
		hot = true,
		minify = false,
		compileOnly = false,
		jsUrl,
} = {}) => {
	const routesPath = path.resolve(process.cwd(), routesRelativePath);
=======
export default (routesRelativePath, options = {}) => {
	// for the option properties that weren't sent in, look for a config file
	// (either .reactserverrc or a reactServer section in a package.json). for
	// options neither passed in nor in a config file, use the defaults.
	options = mergeOptions(defaultOptions, findOptionsInFiles() || {}, options);

	setupLogging(options.logLevel);
	logProductionWarnings(options);

	return startImpl(routesRelativePath, options);
}

const startImpl = (routesRelativePath, {
		port,
		jsPort,
		hot,
		minify,
		compileOnly,
		jsUrl,
}) => {

	const routesPath = path.join(process.cwd(), routesRelativePath);
>>>>>>> 09ff48de
	const routes = require(routesPath);

	const outputUrl = jsUrl || `http://localhost:${jsPort}/`;

	const {serverRoutes, compiler} = compileClient(routes, {
		routesDir: path.dirname(routesPath),
		hot,
		minify,
		outputUrl: compileOnly ? null : outputUrl, // when compiling, never bind the resulting JS to a URL.
	});

	if (compileOnly) {
		logger.notice("Starting compilation of client JavaScript...");
		compiler.run((err, stats) => {
			const error = handleCompilationErrors(err, stats);
			if (!error) {
				logger.notice("Successfully compiled client JavaScript.");
			} else {
				logger.error(error);
			}
		});
		// TODO: it's odd that this returns something different than the other branch;
		// should probably separate compile and start into two different exported functions.
		return null;
	} else {
		const startJsServer = hot ? startHotLoadJsServer : startStaticJsServer;

		logger.notice("Starting servers...")
		const jsServer = jsUrl ?
			{stop:() => Promise.resolve(), started:Promise.resolve()} :
			startJsServer(compiler, jsPort);
		const htmlServer = startHtmlServer(serverRoutes, port);

		return {
			stop: () => Promise.all([jsServer.stop(), htmlServer.stop()])
				.then(() => {
					// in case a new server is started later on, we need to
					// purge the module cache of the server routes file.
					delete require.cache[require.resolve(serverRoutes)];
				}),
			started: Promise.all([jsServer.started, htmlServer.started])
				.then(() => logger.notice(`Ready for requests on port ${port}.`)),
		};
	}
}

// given the server routes file and a port, start a react-server HTML server at
// http://localhost:port/. returns an object with two properties, started and stop;
// see the default function doc for explanation.
const startHtmlServer = (serverRoutes, port) => {
	const server = express();
	const httpServer = http.createServer(server);
	return {
		stop: serverToStopPromise(httpServer),
		started: new Promise((resolve, reject) => {
			logger.info("Starting HTML server...");

			server.use(compression());
			reactServer.middleware(server, require(serverRoutes));

			httpServer.on('error', (e) => {
				console.error("Error starting up HTML server");
				console.error(e);
				reject(e)
			});
			httpServer.listen(port, (e) => {
				if (e) {
					reject(e);
					return;
				}
				logger.info(`Started HTML server on port ${port}`);
				resolve();
			});
		}),
	};
};

// given a webpack compiler and a port, compile the JavaScript code to static
// files and start up a web server at http://localhost:port/ that serves the
// static compiled JavaScript. returns an object with two properties, started and stop;
// see the default function doc for explanation.
const startStaticJsServer = (compiler, port) => {
	const server = express();
	const httpServer = http.createServer(server);
	return {
		stop: serverToStopPromise(httpServer),
		started: new Promise((resolve, reject) => {
			compiler.run((err, stats) => {
				const error = handleCompilationErrors(err, stats);
				if (error) {
					reject(error);
				}

				logger.debug("Successfully compiled static JavaScript.");
				// TODO: make this parameterized based on what is returned from compileClient
				server.use('/', compression(), express.static(`__clientTemp/build`));
				logger.info("Starting static JavaScript server...");

				httpServer.on('error', (e) => {
					console.error("Error starting up JS server");
					console.error(e);
					reject(e)
				});
				httpServer.listen(port, (e) => {
					if (e) {
						reject(e);
						return;
					}

					logger.info(`Started static JavaScript server on port ${port}`);
					resolve();
				});
			});
		}),
	};
};

// given a webpack compiler and a port, start a webpack dev server that is ready
// for hot reloading at http://localhost:port/. note that the webpack compiler
// must have been configured correctly for hot reloading. returns an object with
// two properties, started and stop; see the default function doc for explanation.
const startHotLoadJsServer = (compiler, port) => {
	logger.info("Starting hot reload JavaScript server...");
	const compiledPromise = new Promise((resolve) => compiler.plugin("done", () => resolve()));
	const jsServer = new WebpackDevServer(compiler, {
		noInfo: true,
		hot: true,
		headers: { 'Access-Control-Allow-Origin': '*' },
	});
	const serverStartedPromise = new Promise((resolve, reject) => {
		jsServer.listen(port, (e) => {
			if (e) {
				reject(e);
				return;
			}
			resolve();
		});
	});
	return {
		stop: serverToStopPromise(jsServer),
		started: Promise.all([compiledPromise, serverStartedPromise])
			.then(() => logger.info(`Started hot reload JavaScript server on port ${port}`)),
	};
};

// takes in the err and stats object returned by a webpack compilation and returns
// an error object if something serious happened, or null if things are ok.
const handleCompilationErrors = (err, stats) => {
	if(err) {
		logger.error("Error during webpack build.");
		logger.error(err);
		return new Error(err);
		// TODO: inspect stats to see if there are errors -sra.
	} else if (stats.hasErrors()) {
		logger.error("There were errors in the JavaScript compilation.");
		stats.toJson().errors.forEach((error) => {
			logger.error(error);
		});
		return new Error("There were errors in the JavaScript compilation.");
	} else if (stats.hasWarnings()) {
		logger.warning("There were warnings in the JavaScript compilation. Note that this is normal if you are minifying your code.");
		// for now, don't enumerate warnings; they are absolutely useless in minification mode.
		// TODO: handle this more intelligently, perhaps with a --reportwarnings flag or with different
		// behavior based on whether or not --minify is set.
	}
<<<<<<< HEAD
	return null;
}

// returns a method that can be used to stop the server. the returned method
// returns a promise to indicate when the server is actually stopped.
const serverToStopPromise = (server) => {
	return () => {
		return new Promise((resolve, reject) => {
			server.on('error', (e) => {
				logger.error('An error was emitted while shutting down the server');
				logger.error(e);
				reject(e);
			})
			server.close((e) => {
				if (e) {
					logger.error('The server was not started, so it cannot be stopped.');
					logger.error(e);
					reject(e);
					return;
				}
				resolve();
			});
		});
	};
=======
}

const setupLogging = (logLevel) => {
	logging.setLevel('main',  logLevel);
	// TODO: the time and gauge log levels should also be parameters.
	if (process.env.NODE_ENV !== "production") { //eslint-disable-line no-process-env
		logging.setLevel('time',  'fast');
		logging.setLevel('gauge', 'ok');
	}
}

const logProductionWarnings = ({hot, minify, jsUrl}) => {
	// if the server is being launched with some bad practices for production mode, then we
	// should output a warning. if arg.jsurl is set, then hot and minify are moot, since
	// we aren't serving JavaScript & CSS at all.
	if ((!jsUrl && (hot || !minify)) ||  process.env.NODE_ENV !== "production") { //eslint-disable-line no-process-env
		logger.warning("PRODUCTION WARNING: the following current settings are discouraged in production environments. (If you are developing, carry on!):");
		if (hot) {
			logger.warning("-- Hot reload is enabled. Set hot to false or set NODE_ENV=production to turn off.");
		}

		if (!minify) {
			logger.warning("-- Minification is disabled. Set minify to true or set NODE_ENV=production to turn on.");
		}

		if (process.env.NODE_ENV !== "production") { //eslint-disable-line no-process-env
			logger.warning("-- NODE_ENV is not set to \"production\".");
		}
	}

>>>>>>> 09ff48de
}<|MERGE_RESOLUTION|>--- conflicted
+++ resolved
@@ -11,28 +11,17 @@
 
 const logger = logging.getLogger(__LOGGER__);
 
-<<<<<<< HEAD
 // if used to start a server, returns an object with two properties, started and
 // stop. started is a promise that resolves when all necessary servers have been
 // started. stop is a method to stop all servers. It takes no arguments and
 // returns a promise that resolves when the server has stopped.
-export default (routesRelativePath, {
-		port = 3000,
-		jsPort = 3001,
-		hot = true,
-		minify = false,
-		compileOnly = false,
-		jsUrl,
-} = {}) => {
-	const routesPath = path.resolve(process.cwd(), routesRelativePath);
-=======
 export default (routesRelativePath, options = {}) => {
 	// for the option properties that weren't sent in, look for a config file
 	// (either .reactserverrc or a reactServer section in a package.json). for
 	// options neither passed in nor in a config file, use the defaults.
 	options = mergeOptions(defaultOptions, findOptionsInFiles() || {}, options);
 
-	setupLogging(options.logLevel);
+	setupLogging(options.logLevel, options.timingLogLevel, options.gaugeLogLevel);
 	logProductionWarnings(options);
 
 	return startImpl(routesRelativePath, options);
@@ -47,8 +36,7 @@
 		jsUrl,
 }) => {
 
-	const routesPath = path.join(process.cwd(), routesRelativePath);
->>>>>>> 09ff48de
+	const routesPath = path.resolve(process.cwd(), routesRelativePath);
 	const routes = require(routesPath);
 
 	const outputUrl = jsUrl || `http://localhost:${jsPort}/`;
@@ -214,7 +202,6 @@
 		// TODO: handle this more intelligently, perhaps with a --reportwarnings flag or with different
 		// behavior based on whether or not --minify is set.
 	}
-<<<<<<< HEAD
 	return null;
 }
 
@@ -239,16 +226,12 @@
 			});
 		});
 	};
-=======
-}
-
-const setupLogging = (logLevel) => {
+}
+
+const setupLogging = (logLevel, timingLogLevel, gaugeLogLevel) => {
 	logging.setLevel('main',  logLevel);
-	// TODO: the time and gauge log levels should also be parameters.
-	if (process.env.NODE_ENV !== "production") { //eslint-disable-line no-process-env
-		logging.setLevel('time',  'fast');
-		logging.setLevel('gauge', 'ok');
-	}
+	logging.setLevel('time',  timingLogLevel);
+	logging.setLevel('gauge', gaugeLogLevel);
 }
 
 const logProductionWarnings = ({hot, minify, jsUrl}) => {
@@ -270,5 +253,4 @@
 		}
 	}
 
->>>>>>> 09ff48de
 }