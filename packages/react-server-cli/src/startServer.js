--- conflicted
+++ resolved
@@ -34,11 +34,8 @@
 		minify,
 		compileOnly,
 		jsUrl,
-<<<<<<< HEAD
+		https: httpsOptions,
 		longTermCaching,
-=======
-		https: httpsOptions,
->>>>>>> 3f0bc53b
 }) => {
 	if ((httpsOptions.key || httpsOptions.cert || httpsOptions.ca) && httpsOptions.pfx) {
 		throw new Error("If you set https.pfx, you can't set https.key, https.cert, or https.ca.");
