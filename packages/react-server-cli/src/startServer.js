--- conflicted
+++ resolved
@@ -13,14 +13,10 @@
 
 const logger = logging.getLogger(__LOGGER__);
 
-<<<<<<< HEAD
 // if used to start a server, returns an object with two properties, started and
 // stop. started is a promise that resolves when all necessary servers have been
 // started. stop is a method to stop all servers. It takes no arguments and
 // returns a promise that resolves when the server has stopped.
-=======
-// start up a react-server instance.
->>>>>>> 3f0bc53b
 export default (routesRelativePath, options = {}) => {
 	// for the option properties that weren't sent in, look for a config file
 	// (either .reactserverrc or a reactServer section in a package.json). for
@@ -49,12 +45,8 @@
 
 	const routesPath = path.resolve(process.cwd(), routesRelativePath);
 	const routes = require(routesPath);
-<<<<<<< HEAD
-
-	const outputUrl = jsUrl || `http://localhost:${jsPort}/`;
-=======
+
 	const outputUrl = jsUrl || `${httpsOptions ? "https" : "http"}://${host}:${jsPort}/`;
->>>>>>> 3f0bc53b
 
 	const {serverRoutes, compiler} = compileClient(routes, {
 		routesDir: path.dirname(routesPath),
@@ -77,120 +69,82 @@
 		// should probably separate compile and start into two different exported functions.
 		return null;
 	} else {
-<<<<<<< HEAD
-		const startJsServer = hot ? startHotLoadJsServer : startStaticJsServer;
-
-		logger.notice("Starting servers...")
-		const jsServer = jsUrl ?
-			{stop:() => Promise.resolve(), started:Promise.resolve()} :
-			startJsServer(compiler, jsPort);
-		const htmlServer = startHtmlServer(serverRoutes, port);
-
-		return {
-			stop: () => Promise.all([jsServer.stop(), htmlServer.stop()])
-				.then(() => {
-					// in case a new server is started later on, we need to
-					// purge the module cache of the server routes file.
-					delete require.cache[require.resolve(serverRoutes)];
-				}),
-			started: Promise.all([jsServer.started, htmlServer.started])
-				.then(() => logger.notice(`Ready for requests on port ${port}.`)),
-		};
-=======
 		const startServers = (keys) => {
 			const startJsServer = hot ? startHotLoadJsServer : startStaticJsServer;
 
 			logger.notice("Starting servers...")
-			Promise.all([
-				jsUrl ? Promise.resolve() : startJsServer(compiler, jsPort, keys),
-				startHtmlServer(serverRoutes, port, keys),
-			])
-			.then(
-				() => logger.notice(`Ready for requests on port ${port}.`),
-				(e) => { throw e; }
-			);
+			const jsServer = jsUrl ?
+				{stop:() => Promise.resolve(), started:Promise.resolve()} :
+				startJsServer(compiler, jsPort);
+			const htmlServer = startHtmlServer(serverRoutes, port);
+
+			return {
+				stop: () => Promise.all([jsServer.stop(), htmlServer.stop()])
+					.then(() => {
+						// in case a new server is started later on, we need to
+						// purge the module cache of the server routes file.
+						delete require.cache[require.resolve(serverRoutes)];
+					}),
+				started: Promise.all([jsServer.started, htmlServer.started])
+					.then(() => logger.notice(`Ready for requests on port ${port}.`)),
+			};
 		}
 
 		if (httpsOptions === true) {
 			// if httpsOptions was true (and so didn't send in keys), generate keys.
 			pem.createCertificate({days:1, selfSigned:true}, (err, keys) => {
 				if (err) throw err;
-				startServers({key: keys.serviceKey, cert:keys.certificate});
+				return startServers({key: keys.serviceKey, cert:keys.certificate});
 			});
 		} else if (httpsOptions) {
 			// in this case, we assume that httpOptions is an object that can be passed
 			// in to https.createServer as options.
-			startServers(httpsOptions);
+			return startServers(httpsOptions);
 		} else {
 			// use http.
-			startServers();
-		}
->>>>>>> 3f0bc53b
+			return startServers();
+		}
 	}
 }
 
 // given the server routes file and a port, start a react-server HTML server at
-<<<<<<< HEAD
 // http://localhost:port/. returns an object with two properties, started and stop;
 // see the default function doc for explanation.
-const startHtmlServer = (serverRoutes, port) => {
+const startHtmlServer = (serverRoutes, port, httpsOptions) => {
 	const server = express();
-	const httpServer = http.createServer(server);
+	const httpServer = httpsOptions ? https.createServer(httpsOptions, server) : http.createServer(server);
 	return {
 		stop: serverToStopPromise(httpServer),
 		started: new Promise((resolve, reject) => {
 			logger.info("Starting HTML server...");
-=======
-// http://localhost:port/. returns a promise that resolves when the server has
-// started.
-const startHtmlServer = (serverRoutes, port, httpsOptions) => {
-	return new Promise((resolve) => {
-		logger.info("Starting HTML server...");
->>>>>>> 3f0bc53b
 
 			server.use(compression());
 			reactServer.middleware(server, require(serverRoutes));
 
-<<<<<<< HEAD
 			httpServer.on('error', (e) => {
 				console.error("Error starting up HTML server");
 				console.error(e);
-				reject(e)
+				reject(e);
 			});
 			httpServer.listen(port, (e) => {
 				if (e) {
 					reject(e);
 					return;
 				}
-				logger.info(`Started HTML server on port ${port}`);
+				logger.info(`Started HTML server over ${httpsOptions ? "HTTPS" : "HTTP"} on port ${port}`);
 				resolve();
 			});
 		}),
 	};
-=======
-		if (httpsOptions) {
-			https.createServer(httpsOptions, server).listen(port, () => {
-				logger.info(`Started HTML server over HTTPS on port ${port}`);
-				resolve();
-			});
-		} else {
-			http.createServer(server).listen(port, () => {
-				logger.info(`Started HTML server over HTTP on port ${port}`);
-				resolve();
-			});
-		}
-	});
->>>>>>> 3f0bc53b
 };
 
 // given a webpack compiler and a port, compile the JavaScript code to static
 // files and start up a web server at http://localhost:port/ that serves the
-<<<<<<< HEAD
 // static compiled JavaScript. returns an object with two properties, started and stop;
 // see the default function doc for explanation.
-const startStaticJsServer = (compiler, port) => {
+const startStaticJsServer = (compiler, port, httpsOptions) => {
 	const server = express();
-	const httpServer = http.createServer(server);
+	const httpServer = httpsOptions ? https.createServer(httpsOptions, server) : http.createServer(server);
 	return {
 		stop: serverToStopPromise(httpServer),
 		started: new Promise((resolve, reject) => {
@@ -198,22 +152,14 @@
 				const error = handleCompilationErrors(err, stats);
 				if (error) {
 					reject(error);
+					return;
 				}
-=======
-// static compiled JavaScript. returns a promise that resolves when the server
-// has started.
-const startStaticJsServer = (compiler, port, httpsOptions) => {
-	return new Promise((resolve) => {
-		compiler.run((err, stats) => {
-			handleCompilationErrors(err, stats);
->>>>>>> 3f0bc53b
 
 				logger.debug("Successfully compiled static JavaScript.");
 				// TODO: make this parameterized based on what is returned from compileClient
 				server.use('/', compression(), express.static(`__clientTemp/build`));
 				logger.info("Starting static JavaScript server...");
 
-<<<<<<< HEAD
 				httpServer.on('error', (e) => {
 					console.error("Error starting up JS server");
 					console.error(e);
@@ -225,40 +171,19 @@
 						return;
 					}
 
-					logger.info(`Started static JavaScript server on port ${port}`);
+					logger.info(`Started static JavaScript server over ${httpsOptions ? "HTTPS" : "HTTP"} on port ${port}`);
 					resolve();
 				});
 			});
 		}),
 	};
-=======
-			if (httpsOptions) {
-				https.createServer(httpsOptions, server).listen(port, () => {
-					logger.info(`Started static JavaScript server over HTTPS on port ${port}`);
-					resolve();
-				});
-			} else {
-				http.createServer(server).listen(port, () => {
-					logger.info(`Started static JavaScript server over HTTP on port ${port}`);
-					resolve();
-				});
-			}
-		});
-	});
->>>>>>> 3f0bc53b
 };
 
 // given a webpack compiler and a port, start a webpack dev server that is ready
 // for hot reloading at http://localhost:port/. note that the webpack compiler
-<<<<<<< HEAD
 // must have been configured correctly for hot reloading. returns an object with
 // two properties, started and stop; see the default function doc for explanation.
-const startHotLoadJsServer = (compiler, port) => {
-=======
-// must have been configured correctly for hot reloading. returns a promise that
-// resolves when the server has started.
 const startHotLoadJsServer = (compiler, port, httpsOptions) => {
->>>>>>> 3f0bc53b
 	logger.info("Starting hot reload JavaScript server...");
 	const compiledPromise = new Promise((resolve) => compiler.plugin("done", () => resolve()));
 	const jsServer = new WebpackDevServer(compiler, {
@@ -279,16 +204,11 @@
 			resolve();
 		});
 	});
-<<<<<<< HEAD
 	return {
 		stop: serverToStopPromise(jsServer),
 		started: Promise.all([compiledPromise, serverStartedPromise])
-			.then(() => logger.info(`Started hot reload JavaScript server on port ${port}`)),
-	};
-=======
-	return Promise.all([compiledPromise, serverStartedPromise])
-		.then(() => logger.info(`Started hot reload JavaScript server over ${httpsOptions ? "HTTPS" : "HTTP"} on port ${port}`));
->>>>>>> 3f0bc53b
+			.then(() => logger.info(`Started hot reload JavaScript server over ${httpsOptions ? "HTTPS" : "HTTP"} on port ${port}`)),
+	};
 };
 
 // takes in the err and stats object returned by a webpack compilation and returns
