import reactServer, { logging } from "react-server"
import http from "http"
import https from "https"
import express from "express"
import path from "path"
import pem from "pem"
import compression from "compression"
import defaultOptions from "./defaultOptions"
import WebpackDevServer from "webpack-dev-server"
import compileClient from "./compileClient"
import mergeOptions from "./mergeOptions"
import findOptionsInFiles from "./findOptionsInFiles"

const logger = logging.getLogger(__LOGGER__);

// if used to start a server, returns an object with two properties, started and
// stop. started is a promise that resolves when all necessary servers have been
// started. stop is a method to stop all servers. It takes no arguments and
// returns a promise that resolves when the server has stopped.
export default (routesRelativePath, options = {}) => {
	// for the option properties that weren't sent in, look for a config file
	// (either .reactserverrc or a reactServer section in a package.json). for
	// options neither passed in nor in a config file, use the defaults.
	options = mergeOptions(defaultOptions, findOptionsInFiles() || {}, options);

	setupLogging(options.logLevel, options.timingLogLevel, options.gaugeLogLevel);
	logProductionWarnings(options);

	return startImpl(routesRelativePath, options);
}

const startImpl = (routesRelativePath, {
		host,
		port,
		jsPort,
		hot,
		minify,
		compileOnly,
		jsUrl,
		https: httpsOptions,
		longTermCaching,
}) => {
	if ((httpsOptions.key || httpsOptions.cert || httpsOptions.ca) && httpsOptions.pfx) {
		throw new Error("If you set https.pfx, you can't set https.key, https.cert, or https.ca.");
	}

	const routesPath = path.resolve(process.cwd(), routesRelativePath);
	const routes = require(routesPath);

	const outputUrl = jsUrl || `${httpsOptions ? "https" : "http"}://${host}:${jsPort}/`;

	const {serverRoutes, compiler} = compileClient(routes, {
		routesDir: path.dirname(routesPath),
		hot,
		minify,
		outputUrl,
		longTermCaching,
	});

	if (compileOnly) {
		logger.notice("Starting compilation of client JavaScript...");
		compiler.run((err, stats) => {
			const error = handleCompilationErrors(err, stats);
			if (!error) {
				logger.notice("Successfully compiled client JavaScript.");
			} else {
				logger.error(error);
			}
		});
		// TODO: it's odd that this returns something different than the other branch;
		// should probably separate compile and start into two different exported functions.
		return null;
	} else {
		const startServers = (keys) => {
			const startJsServer = hot ? startHotLoadJsServer : startStaticJsServer;

			logger.notice("Starting servers...")
<<<<<<< HEAD
			Promise.all([
				jsUrl ? new Promise((resolve, reject) => compiler.run((err, stats)=> {
					// even though we aren't using the compiled code (we're pointing at jsUrl),
					// we still need to run the compilation to get the chunk file names.
					try {
						handleCompilationErrors(err, stats);
					} catch(e) {
						logger.emergency("Failed to compile the local code.", e.stack);
						reject(e);
						return;
					}
					resolve();
				})) : startJsServer(compiler, jsPort, longTermCaching, keys),
				serverRoutes.then(serverRoutesFile => startHtmlServer(serverRoutesFile, port, keys)),
			])
			.then(
				() => logger.notice(`Ready for requests on port ${port}.`),
				(e) => { throw e; }
			);
=======
			const jsServer = jsUrl ?
				{stop:() => Promise.resolve(), started:Promise.resolve()} :
				startJsServer(compiler, jsPort, keys);
			const htmlServer = startHtmlServer(serverRoutes, port, keys);

			return {
				stop: () => Promise.all([jsServer.stop(), htmlServer.stop()])
					.then(() => {
						// in case a new server is started later on, we need to
						// purge the module cache of the server routes file.
						delete require.cache[require.resolve(serverRoutes)];
					}),
				started: Promise.all([jsServer.started, htmlServer.started])
					.then(() => logger.notice(`Ready for requests on port ${port}.`)),
			};
>>>>>>> d6f703a2
		}

		if (httpsOptions === true) {
			// if httpsOptions was true (and so didn't send in keys), generate keys.
			pem.createCertificate({days:1, selfSigned:true}, (err, keys) => {
				if (err) throw err;
				return startServers({key: keys.serviceKey, cert:keys.certificate});
			});
		} else if (httpsOptions) {
			// in this case, we assume that httpOptions is an object that can be passed
			// in to https.createServer as options.
			return startServers(httpsOptions);
		} else {
			// use http.
			return startServers();
		}
	}
}

// given the server routes file and a port, start a react-server HTML server at
// http://localhost:port/. returns an object with two properties, started and stop;
// see the default function doc for explanation.
const startHtmlServer = (serverRoutes, port, httpsOptions) => {
	const server = express();
	const httpServer = httpsOptions ? https.createServer(httpsOptions, server) : http.createServer(server);
	return {
		stop: serverToStopPromise(httpServer),
		started: new Promise((resolve, reject) => {
			logger.info("Starting HTML server...");

			server.use(compression());
			reactServer.middleware(server, require(serverRoutes));

			httpServer.on('error', (e) => {
				console.error("Error starting up HTML server");
				console.error(e);
				reject(e);
			});
			httpServer.listen(port, (e) => {
				if (e) {
					reject(e);
					return;
				}
				logger.info(`Started HTML server over ${httpsOptions ? "HTTPS" : "HTTP"} on port ${port}`);
				resolve();
			});
		}),
	};
};

// given a webpack compiler and a port, compile the JavaScript code to static
// files and start up a web server at http://localhost:port/ that serves the
<<<<<<< HEAD
// static compiled JavaScript. returns a promise that resolves when the server
// has started.
const startStaticJsServer = (compiler, port, longTermCaching, httpsOptions) => {
	return new Promise((resolve) => {
		compiler.run((err, stats) => {
			handleCompilationErrors(err, stats);

			logger.debug("Successfully compiled static JavaScript.");
			// TODO: make this parameterized based on what is returned from compileClient
			let server = express();
			server.use('/', compression(), express.static('__clientTemp/build', {
				maxage: longTermCaching ? '365d' : '0s',
			}));
			logger.info("Starting static JavaScript server...");
=======
// static compiled JavaScript. returns an object with two properties, started and stop;
// see the default function doc for explanation.
const startStaticJsServer = (compiler, port, httpsOptions) => {
	const server = express();
	const httpServer = httpsOptions ? https.createServer(httpsOptions, server) : http.createServer(server);
	return {
		stop: serverToStopPromise(httpServer),
		started: new Promise((resolve, reject) => {
			compiler.run((err, stats) => {
				const error = handleCompilationErrors(err, stats);
				if (error) {
					reject(error);
					return;
				}

				logger.debug("Successfully compiled static JavaScript.");
				// TODO: make this parameterized based on what is returned from compileClient
				server.use('/', compression(), express.static(`__clientTemp/build`));
				logger.info("Starting static JavaScript server...");
>>>>>>> d6f703a2

				httpServer.on('error', (e) => {
					console.error("Error starting up JS server");
					console.error(e);
					reject(e)
				});
				httpServer.listen(port, (e) => {
					if (e) {
						reject(e);
						return;
					}

					logger.info(`Started static JavaScript server over ${httpsOptions ? "HTTPS" : "HTTP"} on port ${port}`);
					resolve();
				});
			});
		}),
	};
};

// given a webpack compiler and a port, start a webpack dev server that is ready
// for hot reloading at http://localhost:port/. note that the webpack compiler
<<<<<<< HEAD
// must have been configured correctly for hot reloading. returns a promise that
// resolves when the server has started.
const startHotLoadJsServer = (compiler, port, longTermCaching, httpsOptions) => {
=======
// must have been configured correctly for hot reloading. returns an object with
// two properties, started and stop; see the default function doc for explanation.
const startHotLoadJsServer = (compiler, port, httpsOptions) => {
>>>>>>> d6f703a2
	logger.info("Starting hot reload JavaScript server...");
	const compiledPromise = new Promise((resolve) => compiler.plugin("done", () => resolve()));
	const jsServer = new WebpackDevServer(compiler, {
		noInfo: true,
		hot: true,
		headers: { 'Access-Control-Allow-Origin': '*' },
		https: !!httpsOptions,
		key: httpsOptions ? httpsOptions.key : undefined,
		cert: httpsOptions ? httpsOptions.cert : undefined,
		ca: httpsOptions ? httpsOptions.ca : undefined,
	});
	const serverStartedPromise = new Promise((resolve, reject) => {
		jsServer.listen(port, (e) => {
			if (e) {
				reject(e);
				return;
			}
			resolve();
		});
	});
	return {
		stop: serverToStopPromise(jsServer),
		started: Promise.all([compiledPromise, serverStartedPromise])
			.then(() => logger.info(`Started hot reload JavaScript server over ${httpsOptions ? "HTTPS" : "HTTP"} on port ${port}`)),
	};
};

// takes in the err and stats object returned by a webpack compilation and returns
// an error object if something serious happened, or null if things are ok.
const handleCompilationErrors = (err, stats) => {
	if(err) {
		logger.error("Error during webpack build.");
		logger.error(err);
		return new Error(err);
		// TODO: inspect stats to see if there are errors -sra.
	} else if (stats.hasErrors()) {
		logger.error("There were errors in the JavaScript compilation.");
		stats.toJson().errors.forEach((error) => {
			logger.error(error);
		});
		return new Error("There were errors in the JavaScript compilation.");
	} else if (stats.hasWarnings()) {
		logger.warning("There were warnings in the JavaScript compilation. Note that this is normal if you are minifying your code.");
		// for now, don't enumerate warnings; they are absolutely useless in minification mode.
		// TODO: handle this more intelligently, perhaps with a --reportwarnings flag or with different
		// behavior based on whether or not --minify is set.
	}
	return null;
}

// returns a method that can be used to stop the server. the returned method
// returns a promise to indicate when the server is actually stopped.
const serverToStopPromise = (server) => {
	return () => {
		return new Promise((resolve, reject) => {
			server.on('error', (e) => {
				logger.error('An error was emitted while shutting down the server');
				logger.error(e);
				reject(e);
			})
			server.close((e) => {
				if (e) {
					logger.error('The server was not started, so it cannot be stopped.');
					logger.error(e);
					reject(e);
					return;
				}
				resolve();
			});
		});
	};
}

const setupLogging = (logLevel, timingLogLevel, gaugeLogLevel) => {
	logging.setLevel('main',  logLevel);
	logging.setLevel('time',  timingLogLevel);
	logging.setLevel('gauge', gaugeLogLevel);
}

const logProductionWarnings = ({hot, minify, jsUrl, longTermCaching}) => {
	// if the server is being launched with some bad practices for production mode, then we
	// should output a warning. if arg.jsurl is set, then hot and minify are moot, since
	// we aren't serving JavaScript & CSS at all.
	if ((!jsUrl && (hot || !minify)) ||  process.env.NODE_ENV !== "production" || !longTermCaching) { //eslint-disable-line no-process-env
		logger.warning("PRODUCTION WARNING: the following current settings are discouraged in production environments. (If you are developing, carry on!):");
		if (hot) {
			logger.warning("-- Hot reload is enabled. To disable, set hot to false (--hot=false at the command-line) or set NODE_ENV=production.");
		}

		if (!minify) {
			logger.warning("-- Minification is disabled. To enable, set minify to true (--minify at the command-line) or set NODE_ENV=production.");
		}

		if (!longTermCaching) {
			logger.warning("-- Long-term caching is disabled. To enable, set longTermCaching to true (--long-term-caching at the command-line) or set NODE_ENV=production to turn on.");
		}

		if (process.env.NODE_ENV !== "production") { //eslint-disable-line no-process-env
			logger.warning("-- NODE_ENV is not set to \"production\".");
		}
	}

}<|MERGE_RESOLUTION|>--- conflicted
+++ resolved
@@ -72,46 +72,26 @@
 		return null;
 	} else {
 		const startServers = (keys) => {
-			const startJsServer = hot ? startHotLoadJsServer : startStaticJsServer;
+			// if jsUrl is set, we need to run the compiler, but we don't want to start a JS
+			// server.
+			let startJsServer = startDummyJsServer;
+
+			if (!jsUrl) {
+				// if jsUrl is not set, we need to start up a JS server, either hot load
+				// or static.
+				startJsServer = hot ? startHotLoadJsServer : startStaticJsServer;
+			}
 
 			logger.notice("Starting servers...")
-<<<<<<< HEAD
-			Promise.all([
-				jsUrl ? new Promise((resolve, reject) => compiler.run((err, stats)=> {
-					// even though we aren't using the compiled code (we're pointing at jsUrl),
-					// we still need to run the compilation to get the chunk file names.
-					try {
-						handleCompilationErrors(err, stats);
-					} catch(e) {
-						logger.emergency("Failed to compile the local code.", e.stack);
-						reject(e);
-						return;
-					}
-					resolve();
-				})) : startJsServer(compiler, jsPort, longTermCaching, keys),
-				serverRoutes.then(serverRoutesFile => startHtmlServer(serverRoutesFile, port, keys)),
-			])
-			.then(
-				() => logger.notice(`Ready for requests on port ${port}.`),
-				(e) => { throw e; }
-			);
-=======
-			const jsServer = jsUrl ?
-				{stop:() => Promise.resolve(), started:Promise.resolve()} :
-				startJsServer(compiler, jsPort, keys);
-			const htmlServer = startHtmlServer(serverRoutes, port, keys);
+
+			const jsServer = startJsServer(compiler, jsPort, longTermCaching, keys);
+			const htmlServerPromise = serverRoutes.then(serverRoutesFile => startHtmlServer(serverRoutesFile, port, keys));
 
 			return {
-				stop: () => Promise.all([jsServer.stop(), htmlServer.stop()])
-					.then(() => {
-						// in case a new server is started later on, we need to
-						// purge the module cache of the server routes file.
-						delete require.cache[require.resolve(serverRoutes)];
-					}),
-				started: Promise.all([jsServer.started, htmlServer.started])
+				stop: () => Promise.all([jsServer.stop(), htmlServerPromise.then(server => server.stop())]),
+				started: Promise.all([jsServer.started, htmlServerPromise.then(server => server.started)])
 					.then(() => logger.notice(`Ready for requests on port ${port}.`)),
 			};
->>>>>>> d6f703a2
 		}
 
 		if (httpsOptions === true) {
@@ -164,25 +144,9 @@
 
 // given a webpack compiler and a port, compile the JavaScript code to static
 // files and start up a web server at http://localhost:port/ that serves the
-<<<<<<< HEAD
-// static compiled JavaScript. returns a promise that resolves when the server
-// has started.
-const startStaticJsServer = (compiler, port, longTermCaching, httpsOptions) => {
-	return new Promise((resolve) => {
-		compiler.run((err, stats) => {
-			handleCompilationErrors(err, stats);
-
-			logger.debug("Successfully compiled static JavaScript.");
-			// TODO: make this parameterized based on what is returned from compileClient
-			let server = express();
-			server.use('/', compression(), express.static('__clientTemp/build', {
-				maxage: longTermCaching ? '365d' : '0s',
-			}));
-			logger.info("Starting static JavaScript server...");
-=======
 // static compiled JavaScript. returns an object with two properties, started and stop;
 // see the default function doc for explanation.
-const startStaticJsServer = (compiler, port, httpsOptions) => {
+const startStaticJsServer = (compiler, port, longTermCaching, httpsOptions) => {
 	const server = express();
 	const httpServer = httpsOptions ? https.createServer(httpsOptions, server) : http.createServer(server);
 	return {
@@ -197,9 +161,10 @@
 
 				logger.debug("Successfully compiled static JavaScript.");
 				// TODO: make this parameterized based on what is returned from compileClient
-				server.use('/', compression(), express.static(`__clientTemp/build`));
+				server.use('/', compression(), express.static(`__clientTemp/build`, {
+					maxage: longTermCaching ? '365d' : '0s',
+				}));
 				logger.info("Starting static JavaScript server...");
->>>>>>> d6f703a2
 
 				httpServer.on('error', (e) => {
 					console.error("Error starting up JS server");
@@ -222,15 +187,9 @@
 
 // given a webpack compiler and a port, start a webpack dev server that is ready
 // for hot reloading at http://localhost:port/. note that the webpack compiler
-<<<<<<< HEAD
-// must have been configured correctly for hot reloading. returns a promise that
-// resolves when the server has started.
-const startHotLoadJsServer = (compiler, port, longTermCaching, httpsOptions) => {
-=======
 // must have been configured correctly for hot reloading. returns an object with
 // two properties, started and stop; see the default function doc for explanation.
-const startHotLoadJsServer = (compiler, port, httpsOptions) => {
->>>>>>> d6f703a2
+const startHotLoadJsServer = (compiler, port, longTermCaching, httpsOptions) => {
 	logger.info("Starting hot reload JavaScript server...");
 	const compiledPromise = new Promise((resolve) => compiler.plugin("done", () => resolve()));
 	const jsServer = new WebpackDevServer(compiler, {
@@ -258,6 +217,28 @@
 	};
 };
 
+// for when you need to run the JavaScript compiler (in order to get the chunk file
+// names for the server routes file) but don't really want to actually up a JavaScript
+// server. Supports the same signature as startStaticJsServer and startHotLoadJsServer,
+// returning the same {stop, started} object.
+const startDummyJsServer = (compiler /*, port, longTermCaching, httpsOptions*/) => {
+	return {
+		stop: () => Promise.resolve(),
+		started: new Promise((resolve, reject) => compiler.run((err, stats)=> {
+		// even though we aren't using the compiled code (we're pointing at jsUrl),
+		// we still need to run the compilation to get the chunk file names.
+			try {
+				handleCompilationErrors(err, stats);
+			} catch(e) {
+				logger.emergency("Failed to compile the local code.", e.stack);
+				reject(e);
+				return;
+			}
+			resolve();
+		})),
+	};
+};
+
 // takes in the err and stats object returned by a webpack compilation and returns
 // an error object if something serious happened, or null if things are ok.
 const handleCompilationErrors = (err, stats) => {
