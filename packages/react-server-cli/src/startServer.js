import reactServer, { logging } from "react-server"
import http from "http"
import https from "https"
import express from "express"
import path from "path"
import pem from "pem"
import compression from "compression"
import WebpackDevServer from "webpack-dev-server"
import compileClient from "./compileClient"

const logger = logging.getLogger(__LOGGER__);

export default (routesRelativePath, {
		port = 3000,
		jsPort = 3001,
		hot = true,
		minify = false,
		compileOnly = false,
		jsUrl,
<<<<<<< HEAD
		httpsOptions = true,
	} = {}) {
=======
} = {}) => {
>>>>>>> d6bb9234

	const routesPath = path.join(process.cwd(), routesRelativePath);
	const routes = require(routesPath);
	const outputUrl = jsUrl || `${httpsOptions ? "https" : "http"}://localhost:${jsPort}/`;

	const {serverRoutes, compiler} = compileClient(routes, {
		routesDir: path.dirname(routesPath),
		hot,
		minify,
		outputUrl: compileOnly ? null : outputUrl, // when compiling, never bind the resulting JS to a URL.
	});

	if (compileOnly) {
		logger.notice("Starting compilation of client JavaScript...");
		compiler.run((err, stats) => {
			handleCompilationErrors(err, stats);
			logger.notice("Successfully compiled client JavaScript.");
		});
	} else {
		const startServers = (keys) => {
			const startJsServer = hot ? startHotLoadJsServer : startStaticJsServer;

			logger.notice("Starting servers...")
			Promise.all([
				jsUrl ? Promise.resolve() : startJsServer(compiler, jsPort, keys),
				startHtmlServer(serverRoutes, port, keys),
			])
			.then(
				() => logger.notice(`Ready for requests on port ${port}.`),
				(e) => { throw e; }
			);
		}

		if (httpsOptions) {
			pem.createCertificate({days:1, selfSigned:true}, (err, keys) => {
				if (err) throw err;
				startServers({key: keys.serviceKey, cert:keys.certificate});
			});
		} else {
			startServers();
		}
	}
}

<<<<<<< HEAD
const startHtmlServer = (serverRoutes, port, {key, cert} = {}) => {
=======
// given the server routes file and a port, start a react-server HTML server at
// http://localhost:port/. returns a promise that resolves when the server has
// started.
const startHtmlServer = (serverRoutes, port) => {
>>>>>>> d6bb9234
	return new Promise((resolve) => {
		logger.info("Starting HTML server...");

		const server = express();
		server.use(compression());
<<<<<<< HEAD
		triton.middleware(server, require(serverRoutes));

		if (key && cert) {
			https.createServer({key, cert}, server).listen(port, () => {
				logger.info(`Started HTML server over HTTPS on port ${port}`);
				resolve();
			});
		} else {
			http.createServer(server).listen(port, () => {
				logger.info(`Started HTML server over HTTP on port ${port}`);
				resolve();
			});
		}
	});
};

const startStaticJsServer = (compiler, port, {key, cert} = {}) => {
=======
		reactServer.middleware(server, require(serverRoutes));

		http.createServer(server).listen(port, () => {
			logger.info(`Started HTML server on port ${port}`);
			resolve();
		});
	});
};

// given a webpack compiler and a port, compile the JavaScript code to static
// files and start up a web server at http://localhost:port/ that serves the
// static compiled JavaScript. returns a promise that resolves when the server
// has started.
const startStaticJsServer = (compiler, port) => {
>>>>>>> d6bb9234
	return new Promise((resolve) => {
		compiler.run((err, stats) => {
			handleCompilationErrors(err, stats);

			logger.debug("Successfully compiled static JavaScript.");
			// TODO: make this parameterized based on what is returned from compileClient
			let server = express();
			server.use('/', compression(), express.static('__clientTemp/build'));
			logger.info("Starting static JavaScript server...");

<<<<<<< HEAD
			if (key && cert) {
				https.createServer({key, cert}, server).listen(port, () => {
					logger.info(`Started static JavaScript server over HTTPS on port ${port}`);
					resolve();
				});
			} else {
				http.createServer(server).listen(port, function() {
					logger.info(`Started static JavaScript server over HTTP on port ${port}`);
					resolve();
				});
			}
		});
	});
};

const startHotLoadJsServer = (compiler, port, httpsOptions) => {
=======
			http.createServer(server).listen(port, () => {
				logger.info(`Started static JavaScript server on port ${port}`);
				resolve();
			});
		});
	});
};

// given a webpack compiler and a port, start a webpack dev server that is ready
// for hot reloading at http://localhost:port/. note that the webpack compiler
// must have been configured correctly for hot reloading. returns a promise that
// resolves when the server has started.
const startHotLoadJsServer = (compiler, port) => {
>>>>>>> d6bb9234
	logger.info("Starting hot reload JavaScript server...");
	const compiledPromise = new Promise((resolve) => compiler.plugin("done", () => resolve()));
	const jsServer = new WebpackDevServer(compiler, {
		noInfo: true,
		hot: true,
		headers: { 'Access-Control-Allow-Origin': '*' },
		https: httpsOptions,
	});
	const serverStartedPromise = new Promise((resolve) => {
		jsServer.listen(port, () => resolve() );
	});
	return Promise.all([compiledPromise, serverStartedPromise])
		.then(() => logger.info(`Started hot reload JavaScript server over ${httpsOptions ? "HTTPS" : "HTTP"} on port ${port}`));
};

const handleCompilationErrors = (err, stats) => {
	if(err) {
		logger.error("Error during webpack build.");
		logger.error(err);
		throw new Error(err);
		// TODO: inspect stats to see if there are errors -sra.
	} else if (stats.hasErrors()) {
		logger.error("There were errors in the JavaScript compilation.");
		stats.toJson().errors.forEach((error) => {
			logger.error(error);
		});
		throw new Error("There were errors in the JavaScript compilation.");
	} else if (stats.hasWarnings()) {
		logger.warning("There were warnings in the JavaScript compilation. Note that this is normal if you are minifying your code.");
		// for now, don't enumerate warnings; they are absolutely useless in minification mode.
		// TODO: handle this more intelligently, perhaps with a --reportwarnings flag or with different
		// behavior based on whether or not --minify is set.
	}
}<|MERGE_RESOLUTION|>--- conflicted
+++ resolved
@@ -17,12 +17,8 @@
 		minify = false,
 		compileOnly = false,
 		jsUrl,
-<<<<<<< HEAD
 		httpsOptions = true,
-	} = {}) {
-=======
 } = {}) => {
->>>>>>> d6bb9234
 
 	const routesPath = path.join(process.cwd(), routesRelativePath);
 	const routes = require(routesPath);
@@ -67,21 +63,16 @@
 	}
 }
 
-<<<<<<< HEAD
-const startHtmlServer = (serverRoutes, port, {key, cert} = {}) => {
-=======
 // given the server routes file and a port, start a react-server HTML server at
 // http://localhost:port/. returns a promise that resolves when the server has
 // started.
-const startHtmlServer = (serverRoutes, port) => {
->>>>>>> d6bb9234
+const startHtmlServer = (serverRoutes, port, {key, cert} = {}) => {
 	return new Promise((resolve) => {
 		logger.info("Starting HTML server...");
 
 		const server = express();
 		server.use(compression());
-<<<<<<< HEAD
-		triton.middleware(server, require(serverRoutes));
+		reactServer.middleware(server, require(serverRoutes));
 
 		if (key && cert) {
 			https.createServer({key, cert}, server).listen(port, () => {
@@ -97,23 +88,11 @@
 	});
 };
 
-const startStaticJsServer = (compiler, port, {key, cert} = {}) => {
-=======
-		reactServer.middleware(server, require(serverRoutes));
-
-		http.createServer(server).listen(port, () => {
-			logger.info(`Started HTML server on port ${port}`);
-			resolve();
-		});
-	});
-};
-
 // given a webpack compiler and a port, compile the JavaScript code to static
 // files and start up a web server at http://localhost:port/ that serves the
 // static compiled JavaScript. returns a promise that resolves when the server
 // has started.
-const startStaticJsServer = (compiler, port) => {
->>>>>>> d6bb9234
+const startStaticJsServer = (compiler, port, {key, cert} = {}) => {
 	return new Promise((resolve) => {
 		compiler.run((err, stats) => {
 			handleCompilationErrors(err, stats);
@@ -124,14 +103,13 @@
 			server.use('/', compression(), express.static('__clientTemp/build'));
 			logger.info("Starting static JavaScript server...");
 
-<<<<<<< HEAD
 			if (key && cert) {
 				https.createServer({key, cert}, server).listen(port, () => {
 					logger.info(`Started static JavaScript server over HTTPS on port ${port}`);
 					resolve();
 				});
 			} else {
-				http.createServer(server).listen(port, function() {
+				http.createServer(server).listen(port, () => {
 					logger.info(`Started static JavaScript server over HTTP on port ${port}`);
 					resolve();
 				});
@@ -140,22 +118,11 @@
 	});
 };
 
-const startHotLoadJsServer = (compiler, port, httpsOptions) => {
-=======
-			http.createServer(server).listen(port, () => {
-				logger.info(`Started static JavaScript server on port ${port}`);
-				resolve();
-			});
-		});
-	});
-};
-
 // given a webpack compiler and a port, start a webpack dev server that is ready
 // for hot reloading at http://localhost:port/. note that the webpack compiler
 // must have been configured correctly for hot reloading. returns a promise that
 // resolves when the server has started.
-const startHotLoadJsServer = (compiler, port) => {
->>>>>>> d6bb9234
+const startHotLoadJsServer = (compiler, port, httpsOptions) => {
 	logger.info("Starting hot reload JavaScript server...");
 	const compiledPromise = new Promise((resolve) => compiler.plugin("done", () => resolve()));
 	const jsServer = new WebpackDevServer(compiler, {
