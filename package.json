--- conflicted
+++ resolved
@@ -12,11 +12,8 @@
     "test": "jest"
   },
   "dependencies": {
-<<<<<<< HEAD
-=======
     "cls-q": "1.1.0",
     "continuation-local-storage": "3.1.2",
->>>>>>> 39efb23c
     "body-parser": "1.9.2",
     "bundle-loader": "0.5.2",
     "continuation-local-storage": "3.1.2",
