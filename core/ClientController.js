--- conflicted
+++ resolved
@@ -106,11 +106,8 @@
 	}
 
 	_render (page) {
-<<<<<<< HEAD
-=======
 		var t0 = new Date;
 		logger.debug('React Rendering');
->>>>>>> 785f780b
 
 		// if we were previously rendered on the client, clean up the old divs and 
 		// their ReactComponents.
@@ -123,8 +120,6 @@
 			serverRenderedRoots[rootElement.getAttribute(TRITON_DATA_ATTRIBUTE)] = rootElement;
 		});
 
-<<<<<<< HEAD
-		debug('React Rendering');
 		var elementPromises = PageUtil.standardizeElements(page.getElements());
 
 		var renderElement = (element, index) => {
@@ -162,15 +157,11 @@
 	 		renderElement(element, elementPromises.length - 1);
 
 			this._previouslyRendered = true;
-			debug('React Rendered');
-=======
-		React.render(element, this.mountNode, () => {
 			logger.debug('React Rendered');
 			logger.time('render', new Date - t0);
->>>>>>> 785f780b
 			this.emit('render');
 		}).catch((err) => {
-			debug("Error while rendering.", err);
+			logger.debug("Error while rendering.", err);
 		});
 	}
 
@@ -180,7 +171,7 @@
 	 */
 	_cleanupPreviousRender(mountNode) {
 		if (this._previouslyRendered) {
-			debug("Removing previous page's React components");
+			logger.debug("Removing previous page's React components");
 
 			this._getRootElements(mountNode).forEach((tritonRoot) => {
 				// since this node has a "data-triton-root-id" attribute, we can assume that we created it and 
