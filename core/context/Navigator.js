
var EventEmitter = require('events').EventEmitter,
	Router = require('routr'),
	Q = require('q'),
	History = require("../components/History");

class Navigator extends EventEmitter {

	constructor (context, routes, applicationStore) {
		this.router = new Router(routes);
		this.context = context;
		
		this._loading = false;
		this._currentRoute = null;
	}

	/**
	 * type is one of 
	 *    History.events.PUSHSTATE: user clicked something to go forward but browser didn't do a 
	 * full page load
	 *    History.events.POPSTATE: user clicked back button but browser didn't do a full page load
	 *    History.events.PAGELOAD: full browser page load, not using History API.
	 *
	 * Default is History.events.PAGELOAD.
	 */
	navigate (request, type) {
		type = type || History.events.PAGELOAD;

		var route = this.router.getRoute(request.getUrl(), {navigate: {path:request.getUrl(), type:type}});
		if (!route) {
			setTimeout( () => {
				this.emit('navigateDone', { status: 404, message: "No Route!" }, null, request.getUrl(), type);
			}, 0);
			return;
		}

		this.startRoute(route);
		this.emit('navigateStart', route);

		/* Breathe... */

		route.config.page().done( pageConstructor => {
			if (request.setRoute) {
				request.setRoute(route);
			}
<<<<<<< HEAD
			this.handlePage(pageConstructor, request, this.context.loader);
=======
			// instantiate the page we need to fulfill this request.
			var page = new pageConstructor();

			// call page.handleRoute(), and use the resulting code to decide how to 
			// respond. -sra.
			// note that handleRoute can return a handleRouteResult or a Promise of handleRouteResult. using
			// Q() to normalize that and make it always be a Promise of handleRouteResult. -sra.
			var handleRouteValueOrPromise = page.handleRoute ? page.handleRoute(request, this.context.loader) : {code: 200};
			Q(handleRouteValueOrPromise).then(handleRouteResult => {
				// TODO: I think that 3xx/4xx/5xx shouldn't be considered "errors" in navigateDone, but that's
				// how the code is structured right now, and I'm changing too many things at once at the moment. -sra.
				if (handleRouteResult.code && handleRouteResult.code / 100 !== 2) {
					this.emit("navigateDone", {status: handleRouteResult.code, redirectUrl: handleRouteResult.location}, null, request.getUrl(), type);
				}
				if (handleRouteResult.page) {
					// TODO: deal with returning a new Page object in handleRouteResult -sra.
				}

				this.finishRoute(route);
				this.emit('navigateDone', null, page, request.getUrl(), type);
			}).catch(err => {
				console.error("Error while handling route.", err);
			});
>>>>>>> a371c5a8
		}, err => {
			console.error("Error resolving page", err);
		});

	}

	handlePage(pageConstructor, request, loader) {
		// instantiate the page we need to fulfill this request.
		var page = new pageConstructor();

		// call page.handleRoute(), and use the resulting code to decide how to 
		// respond. -sra.
		// note that handleRoute can return a handleRouteResult or a Promise of handleRouteResult. using
		// Q() to normalize that and make it always be a Promise of handleRouteResult. -sra.
		var handleRouteValueOrPromise = page.handleRoute ? page.handleRoute(request, loader) : {code: 200};
		Q(handleRouteValueOrPromise).then(handleRouteResult => {
			// TODO: I think that 3xx/4xx/5xx shouldn't be considered "errors" in navigateDone, but that's
			// how the code is structured right now, and I'm changing too many things at once at the moment. -sra.
			if (handleRouteResult.code && handleRouteResult.code / 100 !== 2) {
				this.emit("navigateDone", {status: handleRouteResult.code, redirectUrl: handleRouteResult.location});
			}
			if (handleRouteResult.page) {
				// in this case, we should forward to a new page *without* changing the URL. Since we are already
				// in an async callback, we should schedule a new handlePage with the new page constructor and return
				// from this call.
				setTimeout(() => this.handlePage(handleRouteResult.page, request, loader), 0);
				return;
			}

			this.finishRoute();
			this.emit('navigateDone', null, page);
		}).catch(err => {
			console.error("Error while handling route.", err);
		});

	}

	getState () {
		return {
			loading: this._loading,
			route: this._currentRoute
		}
	}

	getCurrentRoute () {
		return this._currentRoute;
	}

	getLoading () {
		return this._loading;
	}

	startRoute (route) {
		this._loading = true;
		this._currentRoute = route;
	}

	finishRoute () {
		this._loading = false;
	}

}

module.exports = Navigator;<|MERGE_RESOLUTION|>--- conflicted
+++ resolved
@@ -43,33 +43,8 @@
 			if (request.setRoute) {
 				request.setRoute(route);
 			}
-<<<<<<< HEAD
 			this.handlePage(pageConstructor, request, this.context.loader);
-=======
-			// instantiate the page we need to fulfill this request.
-			var page = new pageConstructor();
 
-			// call page.handleRoute(), and use the resulting code to decide how to 
-			// respond. -sra.
-			// note that handleRoute can return a handleRouteResult or a Promise of handleRouteResult. using
-			// Q() to normalize that and make it always be a Promise of handleRouteResult. -sra.
-			var handleRouteValueOrPromise = page.handleRoute ? page.handleRoute(request, this.context.loader) : {code: 200};
-			Q(handleRouteValueOrPromise).then(handleRouteResult => {
-				// TODO: I think that 3xx/4xx/5xx shouldn't be considered "errors" in navigateDone, but that's
-				// how the code is structured right now, and I'm changing too many things at once at the moment. -sra.
-				if (handleRouteResult.code && handleRouteResult.code / 100 !== 2) {
-					this.emit("navigateDone", {status: handleRouteResult.code, redirectUrl: handleRouteResult.location}, null, request.getUrl(), type);
-				}
-				if (handleRouteResult.page) {
-					// TODO: deal with returning a new Page object in handleRouteResult -sra.
-				}
-
-				this.finishRoute(route);
-				this.emit('navigateDone', null, page, request.getUrl(), type);
-			}).catch(err => {
-				console.error("Error while handling route.", err);
-			});
->>>>>>> a371c5a8
 		}, err => {
 			console.error("Error resolving page", err);
 		});
@@ -89,7 +64,7 @@
 			// TODO: I think that 3xx/4xx/5xx shouldn't be considered "errors" in navigateDone, but that's
 			// how the code is structured right now, and I'm changing too many things at once at the moment. -sra.
 			if (handleRouteResult.code && handleRouteResult.code / 100 !== 2) {
-				this.emit("navigateDone", {status: handleRouteResult.code, redirectUrl: handleRouteResult.location});
+				this.emit("navigateDone", {status: handleRouteResult.code, redirectUrl: handleRouteResult.location}, null, request.getUrl(), type);
 			}
 			if (handleRouteResult.page) {
 				// in this case, we should forward to a new page *without* changing the URL. Since we are already
@@ -100,7 +75,7 @@
 			}
 
 			this.finishRoute();
-			this.emit('navigateDone', null, page);
+			this.emit('navigateDone', null, page, request.getUrl(), type);
 		}).catch(err => {
 			console.error("Error while handling route.", err);
 		});
