
var logger = require('../logging').getLogger(__LOGGER__);

var pageCssLinkNode;
var loadedCss = {};

var ClientCssHelper = module.exports = {

	PAGE_CSS_NODE_ID: 'data-triton-css-url',

	registerPageLoad: function registerPageLoad(routeName) {
		if (SERVER_SIDE) {
			throw new Error("ClientCssHelper.registerPageLoad can't be called server-side");
		}
		// for each css node in the head that the Triton server wrote to the response, note it down in the cache, so that
		// we can remove it on a page to page transition.
		var serverWrittenLinkNodes = document.querySelectorAll(`link[${ClientCssHelper.PAGE_CSS_NODE_ID}]`, document.head);
		for (var i = 0; i < serverWrittenLinkNodes.length; i++) {
			var cssUrl = serverWrittenLinkNodes[i].getAttribute(ClientCssHelper.PAGE_CSS_NODE_ID);
			loadedCss[cssUrl] = serverWrittenLinkNodes[i];
		}
	},

	ensureCss: function ensureCss(routeName, pageObject) {
		if (SERVER_SIDE) {
			throw new Error("ClientCssHelper.registerPageLoad can't be called server-side");
		}

<<<<<<< HEAD
		var newCss = pageObject.getHeadStylesheets();

		// first, remove the unneeded CSS link elements.
		Object.keys(loadedCss).forEach(styleSheetUrl => {
			// TODO: indexOf is ES5 only; not sure if it's polyfilled.
			if (-1 === newCss.indexOf(styleSheetUrl)) {
				// remove the corresponding node from the DOM.
				debug("ensureCss removing stylesheet: " + styleSheetUrl);
				var node = loadedCss[styleSheetUrl];
				node.parentNode.removeChild(node);
				delete loadedCss[styleSheetUrl];
			}
		});

		// next add the style URLs that weren't already loaded.
		newCss.forEach((styleSheetUrl) => {
			if (!loadedCss[styleSheetUrl]) {
				// this means that the CSS is not currently present in the
				// document, so we need to add it.
				debug("ensureCss adding stylesheet: " + styleSheetUrl);
				var styleTag = document.createElement('link');
				styleTag.rel = 'stylesheet';
				styleTag.type = 'text/css';

				styleTag.href = styleSheetUrl;
				loadedCss[styleSheetUrl] = styleTag;
				document.head.appendChild(styleTag);
			} else {
				debug("ensureCss stylesheet already loaded (no-op): " + styleSheetUrl);
			}
		});
=======
		if (pageCssLinkNode === loadedCss[routeName]) {
			logger.debug("No-op: CSS for " + routeName + " is already in use");
			return;
		}

		var newCss = pageObject.getHeadStylesheet();

		if (!loadedCss[routeName] && newCss) {
			var styleTag = document.createElement('link');
			styleTag.rel = 'stylesheet';
			styleTag.type = 'text/css';

			styleTag.href = newCss;
			loadedCss[routeName] = styleTag;
		}

		logger.debug('Updating to CSS for: ' + routeName);
		if (pageCssLinkNode) {
			// remove loaded CSS from the DOM
			pageCssLinkNode.parentNode.removeChild(pageCssLinkNode);
		}

		if (newCss) {
			// if we have new CSS, then we've already created the node (or)
			// have one from a previous load, so add it to the dom
			pageCssLinkNode = loadedCss[routeName];
			document.head.appendChild(pageCssLinkNode);
		} else {
			pageCssLinkNode = null;
		}
>>>>>>> ceb54be2
	}
}<|MERGE_RESOLUTION|>--- conflicted
+++ resolved
@@ -26,7 +26,6 @@
 			throw new Error("ClientCssHelper.registerPageLoad can't be called server-side");
 		}
 
-<<<<<<< HEAD
 		var newCss = pageObject.getHeadStylesheets();
 
 		// first, remove the unneeded CSS link elements.
@@ -34,7 +33,7 @@
 			// TODO: indexOf is ES5 only; not sure if it's polyfilled.
 			if (-1 === newCss.indexOf(styleSheetUrl)) {
 				// remove the corresponding node from the DOM.
-				debug("ensureCss removing stylesheet: " + styleSheetUrl);
+				logger.debug("Removing stylesheet: " + styleSheetUrl);
 				var node = loadedCss[styleSheetUrl];
 				node.parentNode.removeChild(node);
 				delete loadedCss[styleSheetUrl];
@@ -46,7 +45,7 @@
 			if (!loadedCss[styleSheetUrl]) {
 				// this means that the CSS is not currently present in the
 				// document, so we need to add it.
-				debug("ensureCss adding stylesheet: " + styleSheetUrl);
+				logger.debug("Adding stylesheet: " + styleSheetUrl);
 				var styleTag = document.createElement('link');
 				styleTag.rel = 'stylesheet';
 				styleTag.type = 'text/css';
@@ -55,40 +54,8 @@
 				loadedCss[styleSheetUrl] = styleTag;
 				document.head.appendChild(styleTag);
 			} else {
-				debug("ensureCss stylesheet already loaded (no-op): " + styleSheetUrl);
+				logger.debug("Stylesheet already loaded (no-op): " + styleSheetUrl);
 			}
 		});
-=======
-		if (pageCssLinkNode === loadedCss[routeName]) {
-			logger.debug("No-op: CSS for " + routeName + " is already in use");
-			return;
-		}
-
-		var newCss = pageObject.getHeadStylesheet();
-
-		if (!loadedCss[routeName] && newCss) {
-			var styleTag = document.createElement('link');
-			styleTag.rel = 'stylesheet';
-			styleTag.type = 'text/css';
-
-			styleTag.href = newCss;
-			loadedCss[routeName] = styleTag;
-		}
-
-		logger.debug('Updating to CSS for: ' + routeName);
-		if (pageCssLinkNode) {
-			// remove loaded CSS from the DOM
-			pageCssLinkNode.parentNode.removeChild(pageCssLinkNode);
-		}
-
-		if (newCss) {
-			// if we have new CSS, then we've already created the node (or)
-			// have one from a previous load, so add it to the dom
-			pageCssLinkNode = loadedCss[routeName];
-			document.head.appendChild(pageCssLinkNode);
-		} else {
-			pageCssLinkNode = null;
-		}
->>>>>>> ceb54be2
 	}
 }