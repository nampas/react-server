--- conflicted
+++ resolved
@@ -205,8 +205,7 @@
  */
 function writeBody(req, res, context, start, page) {
 
-<<<<<<< HEAD
-	debug("React Rendering");
+	logger.debug("React Rendering");
 	// standardize to an array of EarlyPromises of ReactElements
 	var elementPromises = PageUtil.standardizeElements(page.getElements());
 
@@ -222,16 +221,9 @@
 		// chain the final promise.
  		renderElement(res, element, context, elementPromises.length - 1);
 	}).catch((err) => {
-		debug("Error while rendering", err);
-	});
-}
-=======
-	logger.debug("React Rendering");
-	// TODO: deal with promises and arrays of elements -sra.
-	var element = page.getElements();
-	element = React.addons.cloneWithProps(element, { context: context });
-	element = <div>{element}</div>;
->>>>>>> 785f780b
+		logger.debug("Error while rendering", err);
+	});
+}
 
 function renderElement(res, element, context, index) {
 	element = React.addons.cloneWithProps(element, { context: context });
@@ -241,12 +233,8 @@
 	res.write("</div>");
 }
 
-<<<<<<< HEAD
 function writeData(req, res, context, start) {
-	debug('Exposing context state');
-=======
 	logger.debug('Exposing context state');
->>>>>>> 785f780b
 	res.expose(context.dehydrate(), 'InitialContext');
 	res.expose(getNonInternalConfigs(), "Config");
 
