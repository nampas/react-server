--- conflicted
+++ resolved
@@ -101,34 +101,6 @@
 
 	// TODO: we probably want a "we're not waiting any longer for this"
 	// timeout as well, and cancel the waiting deferreds
-
-<<<<<<< HEAD
-=======
-	var timeoutExceeded = false;
-
-	// set up a maximum wait time for data loading.
-	// if this timeout fires, we render with whatever we have,
-	// as best as possible
-	var loadWaitHdl = setTimeout(function () {
-		logger.debug("Timeout Exceeeded. Rendering...");
-		timeoutExceeded = true;
-		doRenderCallback();
-	}, DATA_LOAD_WAIT);
-
-	// if we happen to load all data before the timeout is exceeded,
-	// we clear the timeout, and just render. If this fires after the
-	// timeout is exceeded, it's a no-op
-	// use .done(...) to propagate caught exceptions properly
-	var loader = context.loader;
-	loader.whenAllPendingResolve().done(function () {
-		if (!timeoutExceeded) {
-			logger.debug("Data loaded. Rendering...");
-			clearTimeout(loadWaitHdl);
-			doRenderCallback();
-		}
-	});
-
->>>>>>> 16df41f1
 }
 
 function writeHeader(req, res, routeName, pageObject) {
