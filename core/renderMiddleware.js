
var logger = require('./logging').getLogger(__LOGGER__),
	React = require('react/addons'),
	RequestContext = require('./context/RequestContext'),
	RequestLocalStorage = require('./util/RequestLocalStorage'),
	RLS = RequestLocalStorage.getNamespace(),
	LABString = require('./util/LABString'),
	ClientCssHelper = require('./util/ClientCssHelper'),
	Q = require('q'),
	config = require('./config'),
	ExpressServerRequest = require("./ExpressServerRequest"),
	PageUtil = require("./util/PageUtil"),
	PromiseUtil = require("./util/PromiseUtil"),
	TritonAgent = require('./util/TritonAgent');


// TODO FIXME ?? 
// It *might* be worthwhile to get rid of all the closure-y things in render()
// https://developers.google.com/speed/articles/optimizing-javascript

var DATA_LOAD_WAIT = 250;

/**
 * renderMiddleware entrypoint. Called by express for every request.
 */
module.exports = function(routes) {

	return function (req, res, next) { RequestLocalStorage.startRequest(() => {

		var start = new Date();

		logger.debug(`Incoming request for ${req.path}`);

		// Just to keep an eye out for leaks.
		logger.gauge("requestLocalStorageNamespaces", RequestLocalStorage.getCountNamespaces());

		// TODO? pull this context building into its own middleware
		var context = new RequestContext.Builder()
				.setRoutes(routes)
				.setDefaultXhrHeadersFromRequest(req)
				.create({
					// TODO: context opts?
				});

		// This is the default.
		// Can be overridden by the page or middleware.
		context.setDataLoadWait(DATA_LOAD_WAIT)

		// setup navigation handler (TODO: should we have a 'once' version?)
		context.onNavigate( (err, page) => {

			if (err) {
				logger.error("onNavigate error", err);
				if (err.status && err.status === 404) {
					next();
				} else if (err.status === 301 || err.status === 302) {
					res.redirect(err.status, err.redirectUrl);
				} else {
					next(err);
				}
				return;
			}

			beginRender(req, res, start, context, page);

		});

		context.navigate(new ExpressServerRequest(req));

	})}
}

function beginRender(req, res, start, context, page) {

	var routeName = context.navigator.getCurrentRoute().name;

	logger.debug("Route Name: " + routeName);

	var renderTimer = logger.timer("renderFunction");

	// regardless of what happens, write out the header part
	// TODO: should this include the common.js file? seems like it
	// would give it a chance to download and parse while we're loading
	// data
	//
	// Each of these functions has the same signature and returns a
	// promise, so we can chain them up with a promise reduction.
	[
		Q(), // This is just a NOOP lead-in to prime the reduction.
		writeHeader,
		startBody,
		writeBody,
		writeData,
		setupLateArrivals,
	].reduce((chain, func) => chain
		.then(() => func(req, res, context, start, page))
		.then(() => renderTimer.tick(func.name))
	).catch(err => logger.error("Error in beginRender chain", err.stack));

	// TODO: we probably want a "we're not waiting any longer for this"
	// timeout as well, and cancel the waiting deferreds
}

function writeHeader(req, res, context, start, pageObject) {
	res.type('html');

	res.write("<!DOCTYPE html><html><head>");
	
	return Q.all([
		renderTitle(pageObject, res),
		renderStylesheets(pageObject, res),
		renderScripts(pageObject, res),
		renderMetaTags(pageObject, res),
		renderBaseTag(pageObject, res)
	]).then(() => {
		// once we have finished rendering all of the pieces of the head element, we 
		// can close the head and start the body element.
		res.write(`</head>`);
	});
}

function renderTitle (pageObject, res) {
	return pageObject.getTitle().then((title) => {
		res.write(`<title>${title}</title>`);
	});
}

function renderMetaTags (pageObject, res) {
	var metaTags = pageObject.getMetaTags();

	var metaTagsRendered = metaTags.map(metaTagPromise => {
		return metaTagPromise.then(metaTag => {
			// TODO: escaping
			if ((metaTag.name && metaTag.httpEquiv) || (metaTag.name && metaTag.charset) || (metaTag.charset && metaTag.httpEquiv)) {
				throw new Error("Meta tag cannot have more than one of name, httpEquiv, and charset", metaTag);
			}

			if ((metaTag.name && !metaTag.content) || (metaTag.httpEquiv && !metaTag.content)) {
				throw new Error("Meta tag has name or httpEquiv but does not have content", metaTag);
			}

			if (metaTag.noscript) res.write(`<noscript>`);
			res.write(`<meta`);

			if (metaTag.name) res.write(` name="${metaTag.name}"`);
			if (metaTag.httpEquiv) res.write(` http-equiv="${metaTag.httpEquiv}"`);
			if (metaTag.charset) res.write(` charset="${metaTag.charset}"`);
			if (metaTag.content) res.write(` content="${metaTag.content}"`);

			res.write(`>`)
			if (metaTag.noscript) res.write(`</noscript>`);
		});
	});

	return Q.all(metaTagsRendered);
}

function renderBaseTag(pageObject, res) {
	return pageObject.getBase().then((base) => {
		if (base !== null) {
			res.write(`<base href=${base.href}`);
			if (base.target) {
				res.write(` target=${base.target}`);
			}
			res.write(`>`);
		}
	});
}

function renderScriptsSync(scripts, res) {

	// We should only need to render scripts synchronously if we have a
	// non-JS script somewhere in the mix.
	logger.warn("Loading scripts synchronously.  Check `type` attributes.");

	// right now, the getXXXScriptFiles methods return synchronously, no promises, so we can render
	// immediately.
	scripts.forEach( (script) => {
		// make sure there's a leading '/'
		if (script.href) {
			res.write(`<script src="${script.href}" type="${script.type}"></script>`);
		} else if (script.text) {
			res.write(`<script type="${script.type}">${script.text}</script>`);
		} else {
			throw new Error("Script cannot be rendered because it has neither an href nor a text attribute: " + script);
		}
	});
}

function renderScriptsAsync(scripts, res) {

	// Nothing to do if there are no scripts.
	if (!scripts.length) return;

	// Don't need "type" in <script> tags anymore.
	//
	// http://www.w3.org/TR/html/scripting-1.html#the-script-element
	//
	// > The default, which is used if the attribute is absent, is "text/javascript".
	//
	res.write("<script>");

	// Lazily load LAB the first time we spit out async scripts.
	if (!RLS().didLoadLAB){

		// This is the full implementation of LABjs.
		res.write(LABString);

		// We always want scripts to be executed in order.
		res.write("$LAB.setOptions({AlwaysPreserveOrder:true});");

		// We'll use this to store state between calls (see below).
		res.write("window._tLAB=$LAB")

		// Only need to do this part once.
		RLS().didLoadLAB = true;
	} else {

		// The assignment to `_tLAB` here is so we maintain a single
		// LAB chain through all of our calls to `renderScriptsAsync`.
		//
		// Each call to this function emits output that looks
		// something like:
		//
		//   _tLAB=_tLAB.script(...).wait(...) ...
		//
		// The result is that `window._tLAB` winds up holding the
		// final state of the LAB chain after each call, so that same
		// LAB chain can be appended to in the _next_ call (if there
		// is one).
		//
		// You can think of a LAB chain as being similar to a promise
		// chain.  The output of `$LAB.script()` or `$LAB.wait()` is
		// an object that itself has `script()` and `wait()` methods.
		// So long as the output of each call is used as the input for
		// the next call our code (both async loaded scripts and
		// inline JS) will be executed _in order_.
		//
		// If we start a _new_ chain directly from `$LAB` (the root
		// chain), we can wind up with _out of order_ execution.
		//
		// We want everything to be executed in order, so we maintain
		// one master chain for the page.  This chain is
		// `window._tLAB`.
		//
		res.write("_tLAB=_tLAB");
	}

	scripts.forEach(script => {

		if (script.href) {

			res.write(`.script("${script.href}")`);

		} else if (script.text) {

			// The try/catch dance here is so exceptions get their
			// own time slice and can't mess with execution of the
			// LAB chain.
			//
			// The binding to `this` is so enclosed references to
			// `this` correctly get the `window` object (despite
			// being in a strict context).
			//
			res.write(`.wait(function(){"use strict";try{${
				script.text
			}}catch(e){setTimeout(function(){throw(e)},1)}}.bind(this))`);

		} else {

			throw new Error("Script needs either `href` or `text`: " + script);
		}
	});

	res.write(";</script>");
}

function renderScripts(pageObject, res) {

	// Want to gather these into one list of scripts, because we care if
	// there are any non-JS scripts in the whole bunch.
	var scripts = pageObject.getSystemScripts().concat(pageObject.getScripts());

	var thereIsAtLeastOneNonJSScript = scripts.filter(
		script => script.type && script.type != "text/javascript"
	).length;

	if (thereIsAtLeastOneNonJSScript){

		// If there are non-JS scripts we can't use LAB for async
		// loading.  We still want to preserve script execution order,
		// so we'll cut over to all-synchronous loading.
		renderScriptsSync(scripts, res);
	} else {

		// Otherwise, we can do async script loading.
		renderScriptsAsync(scripts, res);
	}

	// resolve immediately.
	return Q("");
}

function renderStylesheets (pageObject, res) {
	pageObject.getHeadStylesheets().forEach((styleSheet) => {
		if (styleSheet.href) {
			res.write(`<link rel="stylesheet" type="${styleSheet.type}" media="${styleSheet.media}" href="${styleSheet.href}" ${ClientCssHelper.PAGE_CSS_NODE_ID}>`);
		} else if (styleSheet.text) {
			res.write(`<style type="${styleSheet.type}" media="${styleSheet.media}" ${ClientCssHelper.PAGE_CSS_NODE_ID}>${styleSheet.text}</style>`);
		} else {
			throw new Error("Style cannot be rendered because it has neither an href nor a text attribute: " + styleSheet);
		}
	});

	// resolve immediately.
	return Q("");

	// implementation for async included below for if/when we switch over.
	// var styleSheetsRendered = [];
	// pageObject.getHeadStylesheets().forEach((styleSheetPromise) => {
	// 	styleSheetsRendered.push(
	// 		styleSheetPromise.then((stylesheet) => {
	// 			res.write(`<link rel="stylesheet" type="text/css" href="${stylesheet}" id="${ClientCssHelper.PAGE_CSS_NODE_ID}">`);
	// 		});
	// 	);
	// });
	// return Q.all(styleSheetsRendered);
}

function startBody(req, res, context, start, page) {

	var routeName = context.navigator.getCurrentRoute().name

	return page.getBodyClasses().then((classes) => {
		classes.push(`route-${routeName}`)
		res.write(`<body class='${classes.join(' ')}'><div id='content'>`);
	})
}

/**
 * Writes out the ReactElements to the response. Returns a promise that fulfills when
 * all the ReactElements have been written out.
 */
function writeBody(req, res, context, start, page) {

	// standardize to an array of EarlyPromises of ReactElements
	var elementPromises = PageUtil.standardizeElements(page.getElements());

	// a boolean array to keep track of which elements have already been rendered. this is useful
	// bookkeeping when the timeout happens so we don't double-render anything.
	var rendered = [];

	// render the elements in sequence when they resolve (i.e. tell us they are ready).
	// I learned how to chain an array of promises from http://bahmutov.calepin.co/chaining-promises.html
	var noTimeoutRenderPromise =  elementPromises.concat(Q()).reduce((chain, next, index) => {
		return chain.then((element) => {
	 		if (!rendered[index-1]) renderElement(res, element, context, index - 1);
	 		rendered[index - 1] = true;
			return next;
		})
	}).catch((err) => {
		logger.error("Error while rendering without timeout", err.stack);
	});

	// Some time has already elapsed since the request started.
	// Note that you can override `DATA_LOAD_WAIT` with a
	// `?_debug_data_load_wait={ms}` query string parameter.
	var totalWait     = req.query._debug_data_load_wait || context.getDataLoadWait()
	,   timeRemaining = totalWait - (new Date - start)

	logger.debug(`totalWait: ${totalWait}ms, timeRemaining: ${timeRemaining}ms`);

	// set up a maximum wait time for data loading. if this timeout fires, we render with whatever we have,
	// as best as possible. note that once the timeout fires, we render everything that's left
	// synchronously.
	var timeoutRenderPromise = Q.delay(timeRemaining).then(() => {
		// if we rendered everything up to the last element already, just return.
		if (rendered[elementPromises.length - 1]) return;

		logger.debug("Timeout Exceeeded. Rendering...");
		elementPromises.forEach((promise, index) => {
			if (!rendered[index]) {
				renderElement(res, promise.getValue(), context, index);
				rendered[index] = true;
			}
		});
	});

	// return a promise that resolves when either the async render OR the timeout sync
	// render happens. 
	return PromiseUtil.race(noTimeoutRenderPromise, timeoutRenderPromise);
}

function renderElement(res, element, context, index) {
	res.write(`<div data-triton-root-id=${index}>`);
	if (element !== null) {
		element = React.addons.cloneWithProps(element, { context: context });
		res.write(React.renderToString(element));
	}
	res.write("</div>");
}

function writeData(req, res, context, start) {
	res.expose(context.dehydrate(), 'InitialContext');
	res.expose(getNonInternalConfigs(), "Config");


	res.write("</div>"); // <div id="content">

	// Using naked `rfBootstrap()` instead of `window.rfBootstrap()`
	// because the browser's error message if it isn't defined is more
	// helpful this way.  With `window.rfBootstrap()` the error is just
	// "undefined is not a function".
	renderScriptsAsync([{
		text: `${res.locals.state};rfBootstrap();`
	}], res);
}

function setupLateArrivals(req, res, context, start) {
	var allRequests = TritonAgent.cache().getAllRequests();
	var notLoaded = TritonAgent.cache().getPendingRequests();
	var routeName = context.navigator.getCurrentRoute().name;


	notLoaded.forEach( pendingRequest => {
<<<<<<< HEAD
		pendingRequest.entry.whenDataReadyInternal().then( dataRes => {
			logger.debug("Late arrival: " + pendingRequest.url)
			logger.time(`late_arrival.${routeName}`, new Date - start);
			res.write("<script>__lateArrival(\"" + pendingRequest.url + "\", " + JSON.stringify(dataRes) + ");</script>");
		}).catch( err => {
			logger.error("An error occurred writing late arrivals", err.stack);
		}); // TODO: handle errors
=======
		pendingRequest.entry.dfd.promise.then( data => {
			logger.time(`lateArrival.${routeName}`, new Date - start);
			renderScriptsAsync([{
				text: `__lateArrival(${
					JSON.stringify(pendingRequest.url)
				}, ${
					JSON.stringify(data)
				});`
			}], res);
		})
>>>>>>> b074d7a1
	});

	// TODO: maximum-wait-time-exceeded-so-cancel-pending-requests code
	var promises = notLoaded.map( result => result.entry.dfd.promise );
	Q.allSettled(promises).then(function () {
		res.end("</body></html>");
		logger.gauge(`countTotalRequests.${routeName}`, allRequests.length);
		logger.gauge(`countLateArrivals.${routeName}`, notLoaded.length, {hi: 1});
		logger.time(`allDone.${routeName}`, new Date - start);
	});
}

function getNonInternalConfigs() {
	var nonInternal = {};
	var fullConfig = config();
	Object.keys(fullConfig).forEach( configKey => {
		if (configKey !== 'internal') {
			nonInternal[configKey] = fullConfig[configKey];
		}
	});
	return nonInternal;
}<|MERGE_RESOLUTION|>--- conflicted
+++ resolved
@@ -423,17 +423,8 @@
 
 
 	notLoaded.forEach( pendingRequest => {
-<<<<<<< HEAD
-		pendingRequest.entry.whenDataReadyInternal().then( dataRes => {
-			logger.debug("Late arrival: " + pendingRequest.url)
+		pendingRequest.entry.whenDataReadyInternal().then( data => {
 			logger.time(`late_arrival.${routeName}`, new Date - start);
-			res.write("<script>__lateArrival(\"" + pendingRequest.url + "\", " + JSON.stringify(dataRes) + ");</script>");
-		}).catch( err => {
-			logger.error("An error occurred writing late arrivals", err.stack);
-		}); // TODO: handle errors
-=======
-		pendingRequest.entry.dfd.promise.then( data => {
-			logger.time(`lateArrival.${routeName}`, new Date - start);
 			renderScriptsAsync([{
 				text: `__lateArrival(${
 					JSON.stringify(pendingRequest.url)
@@ -441,8 +432,8 @@
 					JSON.stringify(data)
 				});`
 			}], res);
+
 		})
->>>>>>> b074d7a1
 	});
 
 	// TODO: maximum-wait-time-exceeded-so-cancel-pending-requests code
